--- conflicted
+++ resolved
@@ -1,12 +1,11 @@
-<<<<<<< HEAD
 {
     "name": "vscode-kanban",
     "displayName": "Kanban",
     "description": "Kanban board for Visual Studio Code.",
-    "version": "1.29.0",
+    "version": "1.30.0",
     "publisher": "mkloubert",
     "engines": {
-        "vscode": "^1.43.0"
+        "vscode": "^1.47.0"
     },
     "categories": [
         "Other"
@@ -198,227 +197,6 @@
     },
     "readmeFilename": "README.md",
     "devDependencies": {
-        "@types/fs-extra": "^8.1.0",
-        "@types/html-entities": "^1.2.16",
-        "@types/lodash": "^4.14.149",
-        "@types/marked": "^0.6.5",
-        "@types/mocha": "^5.2.7",
-        "@types/node": "^10.17.16",
-        "tslint": "^5.20.1",
-        "typescript": "^3.8.2",
-        "vsce": "^1.73.0",
-        "vscode": "^1.1.36"
-    },
-    "dependencies": {
-        "fs-extra": "^8.1.0",
-        "html-entities": "^1.2.1",
-        "humanize-duration": "^3.22.0",
-        "lodash": "^4.17.15",
-        "marked": "^0.8.2",
-        "sanitize-filename": "^1.6.3",
-        "vscode-helpers": "^7.0.2"
-    }
-}
-=======
-{
-    "name": "vscode-kanban",
-    "displayName": "Kanban",
-    "description": "Kanban board for Visual Studio Code.",
-    "version": "1.29.0",
-    "publisher": "mkloubert",
-    "engines": {
-        "vscode": "^1.47.0"
-    },
-    "categories": [
-        "Other"
-    ],
-    "keywords": [
-        "Kanban",
-        "Project",
-        "Management",
-        "Todo",
-        "Toggl",
-        "multi-root ready"
-    ],
-    "activationEvents": [
-        "*"
-    ],
-    "main": "./out/extension",
-    "contributes": {
-        "commands": [
-            {
-                "command": "extension.kanban.openBoard",
-                "title": "Open Board ...",
-                "category": "Kanban"
-            }
-        ],
-        "configuration": {
-            "properties": {
-                "kanban": {
-                    "type": "object",
-                    "scope": "resource",
-                    "properties": {
-                        "canExecute": {
-                            "description": "Indicates if a button should be shown in each card, which can execute a 'onExecute' function in 'vscode-kanban.js' file.",
-                            "type": "boolean",
-                            "default": false
-                        },
-                        "cleanupExports": {
-                            "description": "Remove existing export files, before regenerate them.",
-                            "type": "boolean",
-                            "default": true
-                        },
-                        "columns": {
-                            "description": "Column settings.",
-                            "type": "object",
-                            "properties": {
-                                "done": {
-                                    "description": "The custom (display) name for the column 'Done'.",
-                                    "type": "string"
-                                },
-                                "inProgress": {
-                                    "description": "The custom (display) name for the column 'In Progress'.",
-                                    "type": "string"
-                                },
-                                "testing": {
-                                    "description": "The custom (display) name for the column 'Testing'.",
-                                    "type": "string"
-                                },
-                                "todo": {
-                                    "description": "The custom (display) name for the column 'Todo'.",
-                                    "type": "string"
-                                }
-                            }
-                        },
-                        "exportOnSave": {
-                            "description": "Export cards to external Markdown files on save or not.",
-                            "type": "boolean",
-                            "default": false
-                        },
-                        "exportPath": {
-                            "description": "The custom path where export files, like cards, should be stored. Relative paths will be mapped to the '.vscode' subfolder of the underlying workspace.",
-                            "type": "string"
-                        },
-                        "maxExportNameLength": {
-                            "description": "The maximum size of the name of an export file.",
-                            "type": "integer",
-                            "minimum": 1,
-                            "default": 48
-                        },
-                        "globals": {
-                            "description": "Any data, which can be accessed inside the whole extension context, like scripts, e.g."
-                        },
-                        "noScmUser": {
-                            "description": "Do not detect username via source control manager like Git.",
-                            "type": "boolean",
-                            "default": false
-                        },
-                        "noSystemUser": {
-                            "description": "Do not detect username of operating system.",
-                            "type": "boolean",
-                            "default": false
-                        },
-                        "noTimeTrackingIfIdle": {
-                            "description": "Do not show 'track time' button, if a card is stored in 'Todo' or 'Done'.",
-                            "type": "boolean",
-                            "default": false
-                        },
-                        "openOnStartup": {
-                            "description": "Open the board for that workspace on startup or not.",
-                            "type": "boolean",
-                            "default": false
-                        },
-                        "simpleIDs": {
-                            "description": "Use integer values as IDs for cards instead.",
-                            "type": "boolean",
-                            "default": true
-                        },
-                        "trackTime": {
-                            "description": "Settings for 'time tracking' feature.",
-                            "oneOf": [
-                                {
-                                    "description": "Enable (simple) time tracking or not.",
-                                    "type": "boolean",
-                                    "default": false
-                                },
-                                {
-                                    "description": "Settings for tracking time via 'onTrackTime' of 'vscode-kanban.js' file.",
-                                    "type": "object",
-                                    "properties": {
-                                        "options": {
-                                            "description": "Options / data for the execution of the function."
-                                        },
-                                        "type": {
-                                            "description": "The type.",
-                                            "type": "string",
-                                            "enum": [
-                                                "",
-                                                "script"
-                                            ]
-                                        }
-                                    }
-                                },
-                                {
-                                    "description": "Settings for tracking time via Toggle.com",
-                                    "type": "object",
-                                    "properties": {
-                                        "project": {
-                                            "description": "The ID of the project.",
-                                            "type": "integer"
-                                        },
-                                        "token": {
-                                            "description": "The personal API token or the path to a text file, that contains it.",
-                                            "type": "string"
-                                        },
-                                        "type": {
-                                            "description": "The type.",
-                                            "type": "string",
-                                            "enum": [
-                                                "toggl",
-                                                "toggle"
-                                            ]
-                                        }
-                                    },
-                                    "required": [
-                                        "token"
-                                    ]
-                                }
-                            ]
-                        }
-                    }
-                }
-            }
-        }
-    },
-    "scripts": {
-        "vscode:prepublish": "npm run compile",
-        "build": "(rm -r ./out || true) && (tsc -p ./) && (mkdir \"./out/res\") && (cp -r ./src/res/* ./out/res)",
-        "compile": "tsc -p ./",
-        "watch": "tsc -watch -p ./",
-        "postinstall": "node ./node_modules/vscode/bin/install",
-        "test": "npm run compile && node ./node_modules/vscode/bin/test",
-        "publish": "node ./publish.js"
-    },
-    "icon": "icon.png",
-    "badges": [
-        {
-            "description": "PayPal Donate",
-            "url": "https://img.shields.io/badge/Donate-PayPal-green.svg",
-            "href": "https://paypal.me/MarcelKloubert"
-        }
-    ],
-    "author": {
-        "name": "Marcel Joachim Kloubert"
-    },
-    "repository": {
-        "type": "git",
-        "url": "https://github.com/mkloubert/vscode-kanban"
-    },
-    "bugs": {
-        "url": "https://github.com/mkloubert/vscode-kanban/issues"
-    },
-    "readmeFilename": "README.md",
-    "devDependencies": {
         "@types/fs-extra": "^8.1.1",
         "@types/html-entities": "^1.2.16",
         "@types/lodash": "^4.14.157",
@@ -439,5 +217,4 @@
         "sanitize-filename": "^1.6.3",
         "vscode-helpers": "^7.0.2"
     }
-}
->>>>>>> f5f89e5b
+}